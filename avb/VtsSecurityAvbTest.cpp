--- conflicted
+++ resolved
@@ -505,6 +505,11 @@
     return true;
   }
 
+  /* Skip for non arm64 that do not mandate GKI yet. */
+  if (strcmp(buf.machine, "aarch64") != 0) {
+    return;
+  }
+
   /* Skip for form factors that do not mandate GKI yet */
   const static bool tv_device =
       DeviceSupportsFeature("android.software.leanback");
@@ -586,7 +591,6 @@
   }
 
   /* Skip for non arm64 that do not mandate GKI yet. */
-<<<<<<< HEAD
   if (kernel_arch != "aarch64") {
     GTEST_LOG_(INFO) << "Exempt from GKI test on non-arm64 devices";
     return true;
@@ -597,16 +601,6 @@
 
 TEST(AvbTest, GkiComplianceV1) {
   if (ShouldSkipGkiTest() || ShouldSkipGkiComplianceV1()) {
-=======
-  if (strcmp(buf.machine, "aarch64") != 0) {
-    return;
-  }
-
-  /* Skip for form factors that do not mandate GKI yet */
-  const static bool tv_device =
-      DeviceSupportsFeature("android.software.leanback");
-  if (tv_device) {
->>>>>>> f09c68a6
     return;
   }
 
