#!/usr/bin/env python
#
# Copyright (C) 2018 The Android Open Source Project
#
# Licensed under the Apache License, Version 2.0 (the "License");
# you may not use this file except in compliance with the License.
# You may obtain a copy of the License at
#
#      http://www.apache.org/licenses/LICENSE-2.0
#
# Unless required by applicable law or agreed to in writing, software
# distributed under the License is distributed on an "AS IS" BASIS,
# WITHOUT WARRANTIES OR CONDITIONS OF ANY KIND, either express or implied.
# See the License for the specific language governing permissions and
# limitations under the License.
#

import logging
import os
import shutil
import tempfile

from vts.runners.host import asserts
from vts.runners.host import base_test
from vts.runners.host import const
from vts.runners.host import keys
from vts.runners.host import test_runner
from vts.utils.python.file import target_file_utils


class VtsTrebleSysPropTest(base_test.BaseTestClass):
    """Test case which check compatibility of system property.

    Attributes:
        _temp_dir: The temporary directory to which necessary files are copied.
        _PUBLIC_PROPERTY_CONTEXTS_FILE_PATH: The path of public property
                                             contexts file.
        _SYSTEM_PROPERTY_CONTEXTS_FILE_PATH: The path of system property
                                             contexts file.
        _VENDOR_PROPERTY_CONTEXTS_FILE_PATH: The path of vendor property
                                             contexts file.
        _VENDOR_OR_ODM_NAMEPACES: The namepsaces allowed for vendor/odm
                                  properties.
    """

    _PUBLIC_PROPERTY_CONTEXTS_FILE_PATH = ("vts/testcases/security/"
                                           "system_property/data/"
                                           "property_contexts")
    _SYSTEM_PROPERTY_CONTEXTS_FILE_PATH = ("/system/etc/selinux/"
                                           "plat_property_contexts")
    _VENDOR_PROPERTY_CONTEXTS_FILE_PATH = ("/vendor/etc/selinux/"
                                           "vendor_property_contexts")
    _VENDOR_OR_ODM_NAMEPACES = [
            "ctl.odm.",
            "ctl.vendor.",
            "ro.boot.",
            "ro.hardware.",
            "ro.odm.",
            "ro.vendor.",
            "odm.",
            "persist.odm.",
            "persist.vendor.",
            "vendor."
    ]

    def setUpClass(self):
        """Initializes tests.

        Data file path, device, remote shell instance and temporary directory
        are initialized.
        """
        required_params = [keys.ConfigKeys.IKEY_DATA_FILE_PATH]
        self.getUserParams(required_params)
        self.dut = self.android_devices[0]
<<<<<<< HEAD
        self.dut.shell.InvokeTerminal( "TrebleSysPropTest")
        self.shell = self.dut.shell.TrebleSysPropTest
=======
        self.shell = self.dut.shell
>>>>>>> 1d87f2c4
        self._temp_dir = tempfile.mkdtemp()

    def tearDownClass(self):
        """Deletes the temporary directory."""
        logging.info("Delete %s", self._temp_dir)
        shutil.rmtree(self._temp_dir)

    def _ParsePropertyDictFromPropertyContextsFile(
            self, property_contexts_file, exact_only=False):
        """Parse property contexts file to a dictionary.

        Args:
            property_contexts_file: file object of property contexts file
            exact_only: whether parsing only properties which require exact
                        matching

        Returns:
            dict: {property_name: property_tokens}
        """
        property_dict = dict()
        for line in property_contexts_file.readlines():
            tokens = line.strip().rstrip("\n").split()
            if len(tokens) > 0 and not tokens[0].startswith("#"):
                if not exact_only:
                    property_dict[tokens[0]] = tokens
                elif len(tokens) >= 4 and tokens[2] == "exact":
                    property_dict[tokens[0]] = tokens

        return property_dict

    def testActionableCompatiblePropertyEnabled(self):
        """Ensures the feature of actionable compatible property is enforced.

        ro.actionable_compatible_property.enabled must be true to enforce the
        feature of actionable compatible property.
        """
        asserts.assertEqual(
                self.dut.getProp("ro.actionable_compatible_property.enabled"),
                "true",
                "ro.actionable_compatible_property.enabled must be true")

    def testVendorPropertyNamespace(self):
        """Ensures vendor properties have proper namespace.

        Vendor or ODM properties must have their own prefix.
        """
        logging.info("Checking existence of %s",
                     self._VENDOR_PROPERTY_CONTEXTS_FILE_PATH)
        target_file_utils.assertPermissionsAndExistence(
                self.shell, self._VENDOR_PROPERTY_CONTEXTS_FILE_PATH,
                target_file_utils.IsReadable)

        # Pull vendor property contexts file from device.
        self.dut.adb.pull("%s %s" % (self._VENDOR_PROPERTY_CONTEXTS_FILE_PATH,
                                     self._temp_dir))
        logging.info("Adb pull %s to %s",
                     self._VENDOR_PROPERTY_CONTEXTS_FILE_PATH,
                     self._temp_dir)

        with open(os.path.join(self._temp_dir, "vendor_property_contexts"),
                  "r") as property_contexts_file:
            property_dict = self._ParsePropertyDictFromPropertyContextsFile(
                    property_contexts_file)
        logging.info("Found %d property names in vendor property contexts",
                     len(property_dict))
        for name in property_dict:
            has_proper_namesapce = False
            for prefix in self._VENDOR_OR_ODM_NAMEPACES:
                if name.startswith(prefix):
                    has_proper_namesapce = True
                    break
            asserts.assertTrue(
                    has_proper_namesapce,
                    "Vendor property (%s) has wrong namespace" % name)

    def testExportedPlatformPropertyIntegrity(self):
        """Ensures public property contexts isn't modified at all.

        Public property contexts must not be modified.
        """
        logging.info("Checking existence of %s",
                     self._SYSTEM_PROPERTY_CONTEXTS_FILE_PATH)
        target_file_utils.assertPermissionsAndExistence(
                self.shell, self._SYSTEM_PROPERTY_CONTEXTS_FILE_PATH,
                target_file_utils.IsReadable)

        # Pull system property contexts file from device.
        self.dut.adb.pull("%s %s" % (self._SYSTEM_PROPERTY_CONTEXTS_FILE_PATH,
                                     self._temp_dir))
        logging.info("Adb pull %s to %s",
                     self._SYSTEM_PROPERTY_CONTEXTS_FILE_PATH,
                     self._temp_dir)

        with open(os.path.join(self._temp_dir, "plat_property_contexts"),
                  "r") as property_contexts_file:
            sys_property_dict = self._ParsePropertyDictFromPropertyContextsFile(
                    property_contexts_file, True)
        logging.info("Found %d exact-matching properties "
                     "in system property contexts", len(sys_property_dict))

        pub_property_contexts_file_path = os.path.join(
                self.data_file_path, self._PUBLIC_PROPERTY_CONTEXTS_FILE_PATH)
        with open(pub_property_contexts_file_path,
                  "r") as property_contexts_file:
            pub_property_dict = self._ParsePropertyDictFromPropertyContextsFile(
                    property_contexts_file, True)

        for name in pub_property_dict:
            public_tokens = pub_property_dict[name]
            asserts.assertTrue(name in sys_property_dict,
                               "Exported property (%s) doesn't exist" % name)
            system_tokens = sys_property_dict[name]
            asserts.assertEqual(public_tokens, system_tokens,
                                "Exported property (%s) is modified" % name)


if __name__ == "__main__":
    test_runner.main()<|MERGE_RESOLUTION|>--- conflicted
+++ resolved
@@ -72,12 +72,7 @@
         required_params = [keys.ConfigKeys.IKEY_DATA_FILE_PATH]
         self.getUserParams(required_params)
         self.dut = self.android_devices[0]
-<<<<<<< HEAD
-        self.dut.shell.InvokeTerminal( "TrebleSysPropTest")
-        self.shell = self.dut.shell.TrebleSysPropTest
-=======
         self.shell = self.dut.shell
->>>>>>> 1d87f2c4
         self._temp_dir = tempfile.mkdtemp()
 
     def tearDownClass(self):
